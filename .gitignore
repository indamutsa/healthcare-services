# Compiled class files
*.class
target/
*.jar
*.war
*.ear

# IDE files
.idea/
.vscode/
*.iml
*.ipr
*.iws

# OS files
.DS_Store
Thumbs.db

# Log files
*.log
logs/

# Docker volumes
**/data/
**/logs/

# Environment variables
.env
.env.local
.env.production

# Maven
.mvn/
mvnw
mvnw.cmd

# Temporary files
*.tmp
*.temp

# Database files
*.db
*.sqlite

# Security
*.pem
*.key
private/

# Generated files
generated/
build/
dist/

# Test reports
test-results/
coverage/

# Healthcare data (HIPAA compliance)
**/patient-data/
**/phi/
**/clinical-records/


.pyenv
<<<<<<< HEAD
.claude
=======
.claude
.devcontainer
>>>>>>> 8490ddb8
<|MERGE_RESOLUTION|>--- conflicted
+++ resolved
@@ -63,9 +63,4 @@
 
 
 .pyenv
-<<<<<<< HEAD
-.claude
-=======
-.claude
-.devcontainer
->>>>>>> 8490ddb8
+.claude